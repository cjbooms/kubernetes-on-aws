apiVersion: apps/v1beta1
kind: Deployment
metadata:
  name: emergency-access-service
  namespace: kube-system
  labels:
    application: emergency-access-service
<<<<<<< HEAD
    version: master-40
=======
    version: master-48
>>>>>>> 2f161b96
spec:
  replicas: 1
  selector:
    matchLabels:
      application: emergency-access-service
  template:
    metadata:
      labels:
        application: emergency-access-service
<<<<<<< HEAD
        version: master-40
=======
        version: master-48
>>>>>>> 2f161b96
      annotations:
        kubernetes-log-watcher/scalyr-parser: |
          [{"container": "emergency-access-service", "parser": "json-structured-log"}]
    spec:
      serviceAccountName: system
      containers:
      - name: emergency-access-service
<<<<<<< HEAD
        image: "pierone.stups.zalan.do/teapot/emergency-access-service:master-40"
=======
        image: "pierone.stups.zalan.do/teapot/emergency-access-service:master-48"
>>>>>>> 2f161b96
        args:
        - --insecure-http
        - --community={{ .Owner }}
        - --cluster-id={{ .ID }}
        - --teams-api-url=https://teams.auth.zalando.com
        - --debug
        # TODO(mlarsen): Rename this flag to tokeninfo-url to reflect that it's
        # not the OAuth2 token URL.
        - --token-url=https://info.services.auth.zalando.com/oauth2/tokeninfo
        # enable audittrail reporting
        - --audittrail-url=https://audittrail.cloud.zalando.com
        - --jira-url=https://techjira.zalando.net
        - --environment={{ .Environment }}
        env:
        - name: CONFIGMAP_NAMESPACE
          valueFrom:
            fieldRef:
              fieldPath: metadata.namespace
        ports:
        - containerPort: 8080
        volumeMounts:
        - name: platform-iam-credentials
          mountPath: /meta/credentials
          readOnly: true
        - name: secrets
          mountPath: /meta/secrets
          readOnly: true
        livenessProbe:
          httpGet:
            path: /healthz
            port: 8080
          timeoutSeconds: 1
        readinessProbe:
          httpGet:
            path: /healthz
            port: 8080
          timeoutSeconds: 1
        resources:
          requests:
            cpu: 100m
            memory: 100Mi
      volumes:
      - name: platform-iam-credentials
        secret:
          secretName: "emergency-access-service"
      - name: secrets
        secret:
          secretName: "emergency-access-service-secrets"<|MERGE_RESOLUTION|>--- conflicted
+++ resolved
@@ -5,11 +5,7 @@
   namespace: kube-system
   labels:
     application: emergency-access-service
-<<<<<<< HEAD
-    version: master-40
-=======
     version: master-48
->>>>>>> 2f161b96
 spec:
   replicas: 1
   selector:
@@ -19,11 +15,7 @@
     metadata:
       labels:
         application: emergency-access-service
-<<<<<<< HEAD
-        version: master-40
-=======
         version: master-48
->>>>>>> 2f161b96
       annotations:
         kubernetes-log-watcher/scalyr-parser: |
           [{"container": "emergency-access-service", "parser": "json-structured-log"}]
@@ -31,11 +23,7 @@
       serviceAccountName: system
       containers:
       - name: emergency-access-service
-<<<<<<< HEAD
-        image: "pierone.stups.zalan.do/teapot/emergency-access-service:master-40"
-=======
         image: "pierone.stups.zalan.do/teapot/emergency-access-service:master-48"
->>>>>>> 2f161b96
         args:
         - --insecure-http
         - --community={{ .Owner }}
