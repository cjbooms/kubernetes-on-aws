--- conflicted
+++ resolved
@@ -15,43 +15,6 @@
       - EtcdStackName:
           Description: "AWS Stack name of the etcd cluster"
           Default: "etcd-cluster-etcd"
-<<<<<<< HEAD
-      # Deprecated parameters default to null values
-      - UserDataMaster:
-          Description: "User data of master"
-          Default: ""
-      - UserDataWorker:
-          Description: "User data of worker"
-          Default: ""
-      - MasterNodePoolName:
-          Description: "Name of the master node pool (ASG)"
-          Default: ""
-      - WorkerNodePoolName:
-          Description: "Name of the worker node pool (ASG)"
-          Default: ""
-      - MasterNodes:
-          Description: "Number of master nodes"
-          Default: 0
-      - WorkerNodes:
-          Description: "Number of worker nodes"
-          Default: 0
-      - MinimumWorkerNodes:
-          Description: "Minimum number of nodes in the worker ASG"
-          Default: 0
-      - MaximumWorkerNodes:
-          Description: "Maximum number of nodes in the worker ASG"
-          Default: 0
-      - MasterInstanceType:
-          Description: "Type of instance for master nodes"
-          Default: "m3.medium"
-      - InstanceType:
-          Description: "Type of instance"
-          Default: "m3.medium"
-      - WorkerSpotPrice:
-          Description: "Spot price for worker nodes, not used if empty"
-          Default: ""
-=======
->>>>>>> 9c8ea13d
 
 SenzaComponents:
   - Configuration:
