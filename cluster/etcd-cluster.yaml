SenzaComponents:
- Configuration:
    Type: Senza::StupsAutoConfiguration
- AppServer:
    IamRoles:
    - Ref: EtcdRole
    InstanceType: '{{Arguments.InstanceType}}'
    SecurityGroups:
    - Fn::GetAtt:
      - EtcdSecurityGroup
      - GroupId
    TaupageConfig:
      ports:
        2379: 2379
        2380: 2380
        2381: 2381
      runtime: Docker
<<<<<<< HEAD
      source: registry.opensource.zalan.do/acid/etcd-cluster:3.3.1-p19
=======
      source: registry.opensource.zalan.do/acid/etcd-cluster:3.3.1-p20
>>>>>>> b905bb07
      environment:
        HOSTED_ZONE: '{{Arguments.HostedZone}}'
      mounts:
        /home/etcd:
          partition: none
          filesystem: tmpfs
          erase_on_boot: false
          options: size=2g
      appdynamics_application: 'etcd-cluster-{{Arguments.version}}'
    Type: Senza::TaupageAutoScalingGroup
    AutoScaling:
      Minimum: "{{Arguments.InstanceCount}}"
      Maximum: "{{Arguments.InstanceCount}}"
    Tags:
    - Key: "kubernetes:component"
      Value: "etcd-cluster"

SenzaInfo:
  Parameters:
  - HostedZone:
      Description: AWS Hosted Zone to work with
  - InstanceCount:
      Description: Instance number in ASG
      Default: 5
  - InstanceType:
      Description: Instance Type
      Default: "t2.medium"
  - EtcdS3Backup:
      Description: AWS S3 Bucket to backup ETCD to
  StackName: etcd-cluster

Outputs:
  EtcdSecurityGroupId:
    Description: "Security Group ID of the etcd cluster"
    Value:
      Fn::GetAtt:
        - EtcdSecurityGroup
        - GroupId
    Export:
      Name: "{{SenzaInfo.StackName}}-{{SenzaInfo.StackVersion}}:security-group-id"

Resources:
  EtcdSecurityGroup:
    Type: AWS::EC2::SecurityGroup
    Properties:
      GroupDescription: Etcd Appliance Security Group
      SecurityGroupIngress:
      - IpProtocol: tcp
        FromPort: 22
        ToPort: 22
        CidrIp: 172.16.0.0/12
      - IpProtocol: tcp
        FromPort: 2379
        ToPort: 2381
        CidrIp: 172.16.0.0/12
      - IpProtocol: tcp
        FromPort: 9100
        ToPort: 9100
        CidrIp: 172.16.0.0/12
  EtcdIngressMembers:
    Type: "AWS::EC2::SecurityGroupIngress"
    Properties:
      GroupId:
        Fn::GetAtt:
          - EtcdSecurityGroup
          - GroupId
      IpProtocol: tcp
      FromPort: 0
      ToPort: 65535
      SourceSecurityGroupId:
        Fn::GetAtt:
          - EtcdSecurityGroup
          - GroupId
  EtcdBackupBucket:
    Type: AWS::S3::Bucket
    DeletionPolicy: Retain
    Properties:
      BucketName: "{{Arguments.EtcdS3Backup}}"
      LifecycleConfiguration:
        Rules:
          - AbortIncompleteMultipartUpload:
              DaysAfterInitiation: 1
            ExpirationInDays: 7
            NoncurrentVersionExpirationInDays: 1
            Prefix: ""
            Status: Enabled
      VersioningConfiguration:
        Status: Suspended
  EtcdRole:
    Type: AWS::IAM::Role
    Properties:
      AssumeRolePolicyDocument:
        Version: "2012-10-17"
        Statement:
        - Effect: Allow
          Principal:
            Service: ec2.amazonaws.com
          Action: sts:AssumeRole
      Path: /
      Policies:
      - PolicyName: AmazonEC2ReadOnlyAccess
        PolicyDocument:
          Version: "2012-10-17"
          Statement:
          - Effect: Allow
            Action:
              - ec2:Describe*
              - ec2:AuthorizeSecurityGroupIngress
              - ec2:RevokeSecurityGroupIngress
            Resource: "*"
          - Effect: Allow
            Action: autoscaling:Describe*
            Resource: "*"
      - PolicyName: AmazonRoute53Access
        PolicyDocument:
          Version: "2012-10-17"
          Statement:
          - Effect: Allow
            Action:
            - route53:ListHostedZonesByName
            - route53:ChangeResourceRecordSets
            - route53:GetHostedZone
            - route53:ListResourceRecordSets
            - route53:GetChange
            Resource: "*"
      - PolicyName: AmazonS3EtcdBackupWrite
        PolicyDocument:
          Version: "2012-10-17"
          Statement:
          - Effect: Allow
            Action:
            - s3:PutObject
            Resource: [ "arn:aws:s3:::{{Arguments.EtcdS3Backup}}/*" ]<|MERGE_RESOLUTION|>--- conflicted
+++ resolved
@@ -15,11 +15,7 @@
         2380: 2380
         2381: 2381
       runtime: Docker
-<<<<<<< HEAD
-      source: registry.opensource.zalan.do/acid/etcd-cluster:3.3.1-p19
-=======
       source: registry.opensource.zalan.do/acid/etcd-cluster:3.3.1-p20
->>>>>>> b905bb07
       environment:
         HOSTED_ZONE: '{{Arguments.HostedZone}}'
       mounts:
