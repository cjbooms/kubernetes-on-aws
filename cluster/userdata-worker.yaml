#cloud-config
ssh_authorized_keys:
  - 'ssh-rsa AAAAB3NzaC1yc2EAAAADAQABAAACAQC8yXjMX812gbdUsosLvIA/zPrRZI+iOKo8Igq7eiwRTeJKxIkRd2vxDGDfqzCnMhUPPgLW7YM0FWt1u8ZTlXyL4fv1KZuYMRF+27GuU2b/IKu4JYlHDDHrvKCr9tyKb+YVPrAfzi2xVRTGGZG6GRmAiDw8HSUFdejuDLIropAFQu9gAow9aiuQG6kmxZK8qdwIu03eZhuUHCRySCPbusjO+I2JEyVa7lM+P1zt2znDwXsdGjTzHE7NSu5z/VHzho3STWolBm5Vk8uLNYKhjs0eiw/FXV5t+c08Y3JA1LwjAmfOBS23ERSHMG8I3EVSnB9utrdLXejwFAV/jY+Dl2QX9o8brFePBe26MbSg9udD0yfrVz4HEG6NigK6sSx97Zs0lcaSwvjJsnp/J3B1IQMlNRLJGQ7WxM9H2rtoMmD7/iPdADevehEui8C9iaADk6j8AWtN0SJbccSvidrFXW7eH/YSYW394rk8Cl1xBk2RORv3OGVy/RNVt6/Pk/BzvqKf3RvKlbvbFZsWeBSZHDAKeer7001g8HmKV7c8fnDsxIU9Ro3aeWpsX1rQ/jzH1an2deXzVDX1Xbm80VmL5M53dr4w2ZiF5uEIODEUr2nssvl6fhdnaXmbO0vsIyOVawl8mkQ7CBsW06Q+kNs7iDvwVmoG/DD0k4i86La2TBpGvQ== andre.hartmann@zalando.de'
  - 'ssh-rsa AAAAB3NzaC1yc2EAAAABIwAAAQEAt8djQXfn5U7H85oDzuZRfRONF+jVqn3Mp9t3tnBrJdKyTccfDovq1sekzEdOFdmj74yfS8bzaIO9pDUczy6j5k2MtDCoRnzAO6KZc46jMJ2GjhLArUuHLjmAw2r9LotZ30LEIEvJdmUI7mDlPMczv381PghyM8+DsYv62UrfjDiOsZ4EVkYnztQlO3ntNE16RFNj4fbfErQz67kmw0lB8C6bAf0RuRmvXzB7xRMplmknQnLusoURmySKdZM0GUe0VY6fmqOsgzHVLoEs1m82V8QK1ac/1DSHA91v50MbpCjTVLaRhjR8nmhWBedlhb6j5ClZdAQ8iwyyWC1MFQuvKw== henning@zalando.de'
  - 'ssh-rsa AAAAB3NzaC1yc2EAAAADAQABAAABAQDIgO42Rr98DRo4N86Uk4cqHcnbA0iPhL7/DQXRNs+o2vfnfoTVNQiyfq8XzScb+pRJpiq2wW2OthMVRUJsiO4PECw7avYAi0M8cyCsu+ZUoIeMlu+TssWA00GZgdKcQKyCoyLlGbPu2z4GpM9tX+7ASMbMuk6fpm6n9af1YbTm2eqKKXpHDJO+aex3WCj1VyQpCgCD4zquGRy8JRSiQ+QGyGZHIzWWpo3Lc1xGqSQu6L3h4RMrwtZNOjMr/xxxnApOQjBLr70Q8MlYnAhXrIyLjNOaMabMKVxDEltrvN2rCWfN/DFyRi4c5GiDKk1/lwlfO9dRieUqXm9J670PWhwx jan.mussler@zalando.de'
  - 'ssh-rsa AAAAB3NzaC1yc2EAAAADAQABAAABAQDOjGGBqrWGdbh0yfkBRE04IbdiAP2TJ2RXnfnp3OV8Lw+jg7cUqeZA5l2vIhFd2ctKPd5OGE3K/A6xCK3hFV9V01oYbH8S3IvrhyA+VjBG0d/ZgTm6GCrlE4XeAt9/ourBSxrrE04lfO786dhLsGEOa5WvvSG3Z/6BhyC/1e5Bd37nnWB363fjAsbg1UgSPr99QZQ5l2mSxN4i2IpJjULBWpLvrJLLJzzl67aaVhDjdtggEU+pMsOoRpDuJ46cYMMDvBI9gyyal2G1aIkqu9iejt1bly53Th2ZAiXecXxEh4K3a5H/Czf70vpCzXQiG1OuZRD1PaSpqw4+zzcizZdX matthias@zalando.de'
  - 'ssh-rsa AAAAB3NzaC1yc2EAAAADAQABAAACAQCs4NhH7uwlnklYYlV1GP57XX9NHYgXNv0njfEVowR1jFSKiMdEUtPKz5lOAeDtKpck9HyjxVOTSutNOIBZkkgN/FgkcpNbc59nIO4ELUzipkJivuYNO1lDAjCQi1qwYo+uksiNfcsao9mn7nd9Rh1g8TXYv95TSvml9v/Dolmanm1qj6OkbDw1xIurnNsoCjdxCWwSRGNja4r+PQc8pi+1xpdUBEvn40CeBdU7b/hZnv/BM9FIKSsVlIwMR2i/Co2rxCKo9B3q4dmdQ/2C1QczINVpPQcNUMuiljJFMXvT7dgfNsnUBe8vFuoPgqohJ/m8AiKZZOyoRNiCuELnKLRKqxosDmJz47Y0YiYgZk9jpnmt+x1fwqhY2R85F7W4RybpX3AFL1jOqOT2lE+idkhyeFq/pPoAiPvUcpQSmL9AwlrG6cPklTJZW+dUzH/W6kNlgl/T6hnMn4Mu+IljG08Iyb/HBdmOX+uRq5wdF8lI9Zjzlwg+j7HMa3p1O7MNwpSJVjVXkhUXH0WrFrK2JkwgXokIWvu0o+lajYOmXRQeGCyVybg06WFCzOXnK2toVucFMuAGoM0NkthAnodZCk+xXLNrtHOYagpdJ/x/Q88vuDsZr7IG0NvgX/OCq1a5lpnIydCe+tABNNKcRaOuOLbDYVgUaeVzIXyJjRYu5ZN/JQ== mikkel.larsen@zalando.de'
  - 'ssh-rsa AAAAB3NzaC1yc2EAAAADAQABAAAEAQCry4lt7DKc4yQpWIsvIIzWlBYBJifhX+1BZueb8jXpeVyiqL4U4S/XyR4QPRvIxB5JY1rc1y/Mo6+J6XpbhIfSJROMSaFWcsisRj2/lmvrU9RmhSefpQgB04qQcXejy6WqCyYYQSUwwbbObmq/mFZLt4iMI3J5oDyN5Fg5+8JXb4udDZQLJuH7qIkt+MZuy8v7HtSK03lEmDlAm14D9zndFEfSDfituUk/X/K5N7Li6dGYf4JLqIuX5yf2HoNyCCDrtUm9E/pUvBxrnPEtALBuMf8hd+hgNhJmiX2sZgSQHV9XhYLlNUshw+uZ7YVFOaYi3OQUn5pJVKFuxF5LftsXWl1xlFRy7SS2Vf5emMBXOmVTcDKFIghpojtsmsq53lvu2YSBZ6BJP2cqgD5HLw3xgqn6uzYaJCbCdiJZsGQ7Gly/fShR0ebOuvbumJpxegCE54pps3icwhvEhqbWhTv+z/zuvH1z5rqod1+GvrH6kjA80+cjv56zgLR77EHXnhwrTsDgb5KWm9Qktl/bbfnrYzT889/4gzE+3IO/RBHgM12aAHFCc1G9Kp/25iEK/2b3t6Qw1sikNo/0BRD4Y1CakTXtZOvp7nNOCZSAUY0PXsrKF82sDWIgccgeiNebxS1ESU0JQVDzzKZ/HmOP5fCRFC3nQnZtk/5/nj6iRiH22gcRl77Cv3k7MpX9MnpVE5Duk7VL0wnVQ8xJ7mNbUSzadsyJHbvBjfsWL2C+s6LC0ApAVBXekcymvkqP7nZwPj8XCrN0nWhBBGym6VUwDdLI9dedWd3XJrhgmbmc74xOhYHTTNVpiuHpYNb90G+0O/GHWaAY76fg4YvR+OwZVbPu8a36EhYMuzsNEshzwnAxh/1PHrGH7X2aHc+E37f5/hTL9QArqdiIhqt0iMCXMF89mlNlQ8oC6FgmaFlMub4fX7Sy6tkzl3W9pqQvAVlFxvCQ2zApYYsMwJDgwQRkxCX0ohzDYKvnFXLHGi3M+mKZQfDEe2KNOJaB8vBc3G0veTiH3fnveB/NtmsvYiBBQn+Z/Ftiezb8ApnE6GJofKBVA+ijCO4eKyYOuozik+oKJ4F2wLnDZM2rRJU/uxZhGrg50cPv62Hszhc3m3WGLMHJ9lntK1mDpZds6xbF4DccsE81Of11hZnTE8sookAKRt1FIL+kZd564JWaD9iM3SQuTXdCK/46Ms+Dmr5/MCMlGSNyRw52OZ1m1R5s+yMDBddGwMf5xh6s5Mh2G9bODETueEDPlYNiQCQw5Rx19ZT/W/CaaPswTYPYIgAQNXg8XnWzdKDCTqZ2z6LMwfyEAgaHIPoubLPVKk0iPWYnS2BpfrxdeG/DeywDVf2GEgnkdaVD martin.linkhorst@zalando.de'
  - 'ssh-rsa AAAAB3NzaC1yc2EAAAADAQABAAACAQDf3X7MZjYRZD2mI7dvW+c/8dUeDrdqAKZD/C9r+aGa6hWzbGeUZ7cub8to6X9Cl5p3MsTdtFV/OIHRIvxoIGYkz3CRHEBtUdUwOjF9lpBoB/yRMJyxlogmMCm9KGSUM4K+xgIX6qBHq/UeY2Yqumec5lhuLk+7wTmXYQM3+fvvHB8MY//UEadvjuDdotNGQ4jxkJjfoTQj6dspvsZCJ4kIIef9DLSJQ4oCV7sDCVDWPllb3ni9WJYD4vTguI82DI0moQV0WIPplH6rrK+ctVmPyix/IertpqWbiLgmdz3SAyGW45uws2ozGB1S+tZJF+RcNFbbAimoz6QHT+kgL1qmpxa7yba7y3m5pUHqGdhLb+X4Xe3oMZGk7cwBOECw8JUzxzqQKxpF1PfbH8wJ8AiKF7Xr/KJNk9Axsm1zV0DDWv3Z2oK7m8pNiq3mlhv6ovIpXsTq40uaasuLSfmLjSagQDT6ufBAUbaSAJfM0VFo4diIOCDnXH0SX1T8X3EPKbyDg0l/y0pE+FxXQvBK2rzgeynoK5NrvGl1xhJGetbMsl0+WtnIr/PbIQDTo9UQAzOWnHsTs72VqNbeJN4w8ksTqNhXiQO6zlhWqoPL/BeXvRc4N0R8iq9vIstjtuAZkaFsm5TH7Uzz3WTHzKbJ0/5+sefX4cucb/QjImvcVV1UEw==
 nick.juettner@zalando.de'
  - 'ssh-rsa AAAAB3NzaC1yc2EAAAADAQABAAABAQCuFg0sZtpORWFESaGFnDHYPDG2mYAEsg3pz2yvLn8L2U4b+clIqzQyMjjnze/syB979hVxAucb5A7YR8s7jPIcHUsTcLdGJUNATxiYSdReFj+6ki+6vk01zf9fTVrmAy39SYMi0hSicyMpQL7ur1osnqZ/OEq7+m/qJD6dQ5KpSMVr72kcdXqObEGxIKwPSJlyZ2df1UoMxuslLeGzovuNfngFMTpE7K6A1Nuysn0Vm4EIJ1/UC1nADbTsRexpwCD/7ZanS349RGhGA7SLeXKwSEejL6IkaMF6mWyy4+IWeKraSogw73oM9Quyzq72AwZos4WTb61DVWcRaRXj0D1/ raffaele.di.fazio@zalando.de'
  - 'ssh-rsa AAAAB3NzaC1yc2EAAAADAQABAAABAQCq3oEP8qhMvGtlR1bgVc9tFOVJ5B5RMKtm6UQ/zXQUpm8DQ04SxdM2U7TfuLien2HSfpHAlYe0eLJZUfIqCXUeZ37v0ozj2RglireEcJm0t9XJ7kTS4kqVxrL6iuN6qQVGHs0vxoo/o9+SP0YkuuJoXwJvVI4yKVbnbfA5hKaAffAYPmfgqOZ7+3AMwmaj/D3tI0xVEA48ptGkj5nnOl0pXlfLRNvbnXOCa/dTKUgkma1F0lXoTipkRspsMEiAnwfJ1dwnzgNzllt//Ao/H+yOVR8fWJ7d+nowszIk6zwUR7c6walxKKf5Oy5bQBU49MZ6xLP1oma9F2+llmV7qpqx rodrigo.reis@zalando.de'
  - 'ssh-rsa AAAAB3NzaC1yc2EAAAADAQABAAABAQCqAikaHsZWMuJvKZphZPZG0fnKMvVCRfBAbIS6e0Y+YqM0PfsWgB5e4f5TrbisQHdKopbfZVwYIaV/NegEuinrYPKC7t2ese/HjxgjHR95zHOcDP19Cbo+xeyH8zbRd9K3iRSyCUSMNRw5NL6zN8JOSl12m8QWQA4hTjFTmt870fIT4RLxu9qGlbQipUm57E/SotsNC41MQ/PsLQzOAviKrkS1rei2vzRHzAcjz1Z7GT5oH+dFVUC66kKa0XWDvq+VtkRVoLvS2chrIPCgESeeZAyOKyiOoyJxFFFiMVK48MWDBBIYTIsHE0qs/RwBi9+8lQGiHK5Rpk2djcloO0c7 sandor.szuecs@zalando.de'
  - 'ssh-rsa AAAAB3NzaC1yc2EAAAADAQABAAACAQCa6Sj76tQ/nyCbkAd5zL/ZPhH+4lfuBT7fFXfamRnIiA3LVXp5/0R8vhvXOYL5Q6uclr5n8sJD1IcwpYTkQrV+u7+PKnbBJZjYDgsbcDr843jzDHhJOzWiKpB5fFcu4Ll5pYVyXq3CgsTuNKBUCnQJEtx7WLRBAFoHZuicp9IjfXfyEVclcKvlGfWBFnidaSCrv2MKKCfqYwif8bY1PSnDYaqsqCrptZkzvuFlcewtsp2t12W760LiZlAB8RRM9SE5DdTYqyeLB2NymI0JecFM+yW/p3bRp6NZt63w9N/IqjQw5aJwAJfEzrb2dVKlr9y7TXyKZPfElvzPEsujTZBOTZs4uRfTMdPsAJj8qB/hNvdIfaFLn9KNQvzhwOjk8zjYU5NhZMUu5T8VBby8tcg9DLFfIqLJxoD1E1UHkOXCIuA3jhF6zre2d6cUeLmatsuOmd2OYeAcy9s3GOOjn/zCpIZ9k5eDLaWKwBgNFnNVznWdOgpd5BaY5PE1wS6655/po7hEngE3KWaNcmHV7AuQteozWYNNbIZy78UZ2p9LDm7v78BP5UNy834kSOu8MUQN2hNJ9hZ4x0MI2F6nmDKxqxAfkH9LBQ3Mf6FfJsV0+GSrLnI0mvmBcZp9/LOwcBAjf9MyHN3IcFbTxiQATaj7rXnYoBi88g9l4lQObiBNXQ== yerken.tussupbekov@zalando.de'
coreos:
  update:
    reboot-strategy: "off"
  flannel:
    interface: $private_ipv4
    etcd_endpoints: http://127.0.0.1:2379
  units:
    - name: etcd-member.service
      command: start
      enable: true
      drop-ins:
        - name: 40-etcd-gateway.conf
          content: |
            [Service]
            Environment="ETCD_IMAGE_TAG=v3.1.6"
            Environment="ETCD_OPTS=gateway start --listen-addr=127.0.0.1:2379 --endpoints={{ ETCD_ENDPOINTS }}"

    - name: docker.service
      drop-ins:
        - name: 40-flannel.conf
          content: |
            [Unit]
            Requires=flanneld.service
            After=flanneld.service
            [Service]
            EnvironmentFile=/etc/kubernetes/cni/docker_opts_cni.env
        - name: 60-dockeropts.conf
          content: |
            [Service]
            Environment="DOCKER_OPTS=--log-opt=max-file=2 --log-opt=max-size=50m"

    - name: timesynced-enable-network-time.service
      command: start
      runtime: true
      content: |
        [Service]
        Type=oneshot
        ExecStart=/usr/bin/timedatectl set-ntp true

        [Install]
        WantedBy=multi-user.target

    - name: kube2iam-iptables.service
      command: start
      runtime: true
      content: |
        [Service]
        Type=oneshot
        ExecStart=/usr/sbin/iptables \
          --append PREROUTING \
          --protocol tcp \
          --destination 169.254.169.254 \
          --dport 80 \
          --in-interface cni0 \
          --match tcp \
          --jump DNAT \
          --table nat \
          --to-destination $private_ipv4:8181

        [Install]
        WantedBy=multi-user.target

    - name: dockercfg.service
      command: start
      runtime: true
      content: |
        [Service]
        Type=oneshot
        ExecStartPre=/usr/bin/mkdir -p /root/.docker
        ExecStart=/opt/bin/dockercfg.sh

        [Install]
        WantedBy=multi-user.target

    - name: kubelet.service
      command: start
      runtime: true
      content: |
        [Service]
        Environment=KUBELET_IMAGE_TAG=v1.7.6_coreos.0
        Environment=KUBELET_IMAGE_URL=docker://registry.opensource.zalan.do/teapot/hyperkube
        Environment="RKT_RUN_ARGS=--insecure-options=image \
        --uuid-file-save=/var/run/kubelet-pod.uuid \
        --volume dns,kind=host,source=/etc/resolv.conf \
        --mount volume=dns,target=/etc/resolv.conf \
        --volume hosts,kind=host,source=/etc/hosts \
        --mount volume=hosts,target=/etc/hosts \
        --volume var-log,kind=host,source=/var/log \
        --mount volume=var-log,target=/var/log \
        --volume var-lib-cni,kind=host,source=/var/lib/cni \
        --mount volume=var-lib-cni,target=/var/lib/cni \
        --volume dockercfg,kind=host,source=/root/.docker/config.json \
        --mount volume=dockercfg,target=/root/.docker/config.json \
        --set-env=HOME=/root"
        ExecStartPre=/usr/bin/mkdir -p /var/log/containers
        ExecStartPre=/bin/mkdir -p /var/lib/cni
        ExecStartPre=-/usr/bin/rkt rm --uuid-file=/var/run/kubelet-pod.uuid
        ExecStart=/usr/lib/coreos/kubelet-wrapper \
        --cni-conf-dir=/etc/kubernetes/cni/net.d \
        --network-plugin=cni \
        --container-runtime=docker \
        --rkt-path=/usr/bin/rkt \
        --register-node \
        --allow-privileged \
        --node-labels={{NODE_LABELS}} \
        --pod-manifest-path=/etc/kubernetes/manifests \
        --cluster_dns=10.3.0.10 \
        --cluster_domain=cluster.local \
        --kubeconfig=/etc/kubernetes/worker-kubeconfig.yaml \
        --require-kubeconfig \
        --healthz-bind-address=0.0.0.0 \
        --healthz-port=10248 \
        --tls-cert-file=/etc/kubernetes/ssl/worker.pem \
        --tls-private-key-file=/etc/kubernetes/ssl/worker-key.pem \
        --cloud-provider=aws \
        --low-diskspace-threshold-mb=1000 \
        --feature-gates=ExperimentalCriticalPodAnnotation=true,TaintBasedEvictions=true \
        --system-reserved=cpu=100m,memory=164Mi \
        --kube-reserved=cpu=100m,memory=282Mi
        ExecStop=-/usr/bin/rkt stop --uuid-file=/var/run/kubelet-pod.uuid
        Restart=always
        RestartSec=10
        [Install]
        WantedBy=multi-user.target

    - name: kube-node-drainer.service
      enable: true
      command: start
      runtime: true
      content: |
        [Unit]
        Description=drain this k8s node to make running pods time to gracefully shut down before stopping kubelet
        Requires=docker.service
        After=docker.service

        [Service]
        Type=oneshot
        RemainAfterExit=true
        ExecStart=/bin/true
        TimeoutStopSec=120s
        ExecStop=/bin/sh -c '/usr/bin/rkt run \
        --volume=kube,kind=host,source=/etc/kubernetes,readOnly=true \
        --mount=volume=kube,target=/etc/kubernetes \
        --net=host \
        registry.opensource.zalan.do/teapot/hyperkube:v1.7.6_coreos.0 \
          --exec=/kubectl -- \
          --kubeconfig=/etc/kubernetes/worker-kubeconfig.yaml \
          drain $(hostname) \
          --ignore-daemonsets \
          --delete-local-data \
          --force'

        [Install]
        WantedBy=multi-user.target

    - name: cfn-signal.service
      command: start
      runtime: true
      content: |
        [Service]
        Type=oneshot
        ExecStart=/usr/bin/docker run registry.opensource.zalan.do/teapot/cfn-signal:1.4-4 {{LOCAL_ID}} WorkerAutoScaling 0

        [Install]
        WantedBy=multi-user.target

write_files:

  - path: /etc/kubernetes/cni/docker_opts_cni.env
    content: |
      DOCKER_OPT_BIP=""
      DOCKER_OPT_IPMASQ=""

  - path: /etc/kubernetes/ssl/worker.pem
    encoding: gzip+base64
    content: {{WORKER_CERT}}

  - path: /etc/kubernetes/ssl/worker-key.pem
    encoding: gzip+base64
    content: {{WORKER_KEY}}

  - path: /etc/kubernetes/ssl/ca.pem
    encoding: gzip+base64
    content: {{CA_CERT}}

  - path: /etc/kubernetes/manifests/kube-proxy.yaml
    content: |
        apiVersion: v1
        kind: Pod
        metadata:
          name: kube-proxy
          namespace: kube-system
          labels:
            application: kube-proxy
            version: v1.7.6_coreos.0
          annotations:
            scheduler.alpha.kubernetes.io/critical-pod: ''
            rkt.alpha.kubernetes.io/stage1-name-override: coreos.com/rkt/stage1-fly
        spec:
          tolerations:
          - key: CriticalAddonsOnly
            operator: Exists
          hostNetwork: true
          containers:
          - name: kube-proxy
            image: registry.opensource.zalan.do/teapot/hyperkube:v1.7.6_coreos.0
            command:
            - /hyperkube
            - proxy
            - --kubeconfig=/etc/kubernetes/worker-kubeconfig.yaml
            - --feature-gates=ExperimentalCriticalPodAnnotation=true,TaintBasedEvictions=true
            - --v=2
            securityContext:
              privileged: true
            resources:
              requests:
                cpu: 50m
                memory: 75Mi
              limits:
                cpu: 200m
                memory: 200Mi
            volumeMounts:
              - mountPath: /etc/ssl/certs
                name: "ssl-certs"
              - mountPath: /etc/kubernetes/worker-kubeconfig.yaml
                name: "kubeconfig"
                readOnly: true
              - mountPath: /etc/kubernetes/ssl
                name: "etc-kube-ssl"
                readOnly: true
              - mountPath: /var/run/dbus
                name: dbus
                readOnly: false
          volumes:
            - name: "ssl-certs"
              hostPath:
                path: "/usr/share/ca-certificates"
            - name: "kubeconfig"
              hostPath:
                path: "/etc/kubernetes/worker-kubeconfig.yaml"
            - name: "etc-kube-ssl"
              hostPath:
                path: "/etc/kubernetes/ssl"
            - hostPath:
                path: /var/run/dbus
              name: dbus

  - path: /etc/kubernetes/worker-kubeconfig.yaml
    content: |
        apiVersion: v1
        kind: Config
        clusters:
        - name: local
          cluster:
            server: {{API_SERVER}}
        users:
        - name: kubelet
          user:
            token: {{WORKER_SHARED_SECRET}}
        contexts:
        - context:
            cluster: local
            user: kubelet
          name: kubelet-context
        current-context: kubelet-context

  - path: /etc/kubernetes/cni/net.d/10-flannel.conf
    content: |
        {
            "name": "podnet",
            "type": "flannel",
            "delegate": {
                "isDefaultGateway": true
            }
        }

  - path: /opt/bin/dockercfg.sh
    owner: root:root
    permissions: 0755
    content: |
      #!/bin/bash
      iid="instance-identity-document:$(curl http://169.254.169.254/latest/dynamic/instance-identity/pkcs7)"
      iid="$(echo -n "$iid" | base64 -w 0)"
      cat << EOF > /root/.docker/config.json
      {
        "auths": {
          "https://pierone.stups.zalan.do": {
            "auth": "${iid}"
          }
        }
      }
      EOF

  - path: /home/core/.toolboxrc
    owner: core
    content: |
      TOOLBOX_DOCKER_IMAGE=registry.opensource.zalan.do/teapot/microscope
      TOOLBOX_DOCKER_TAG=v0.0.4

  - path: /root/.toolboxrc
    owner: root
    content: |
      TOOLBOX_DOCKER_IMAGE=registry.opensource.zalan.do/teapot/microscope
      TOOLBOX_DOCKER_TAG=v0.0.4
<<<<<<< HEAD

  - path: /etc/systemd/timesynced.conf
    owner: root
    content: |
      [Time]
      NTP=0.amazon.pool.ntp.org 1.amazon.pool.ntp.org 2.amazon.pool.ntp.org 3.amazon.pool.ntp.org
=======
>>>>>>> 779f4540
<|MERGE_RESOLUTION|>--- conflicted
+++ resolved
@@ -316,12 +316,9 @@
     content: |
       TOOLBOX_DOCKER_IMAGE=registry.opensource.zalan.do/teapot/microscope
       TOOLBOX_DOCKER_TAG=v0.0.4
-<<<<<<< HEAD
 
   - path: /etc/systemd/timesynced.conf
     owner: root
     content: |
       [Time]
-      NTP=0.amazon.pool.ntp.org 1.amazon.pool.ntp.org 2.amazon.pool.ntp.org 3.amazon.pool.ntp.org
-=======
->>>>>>> 779f4540
+      NTP=0.amazon.pool.ntp.org 1.amazon.pool.ntp.org 2.amazon.pool.ntp.org 3.amazon.pool.ntp.org