--- conflicted
+++ resolved
@@ -14,29 +14,6 @@
   update:
     reboot-strategy: "off"
   units:
-<<<<<<< HEAD
-=======
-    - name: etcd-member.service
-      command: start
-      enable: true
-      content: |
-        [Unit]
-        Wants=network.target
-
-        [Service]
-        Type=simple
-        Restart=on-failure
-        RestartSec=5s
-        StartLimitIntervalSec=0
-        ExecStartPre=/usr/bin/mkdir --parents /var/lib/coreos
-        ExecStartPre=-/usr/bin/rkt rm --uuid-file=/var/lib/coreos/etcd-member-wrapper.uuid
-        ExecStart=/usr/bin/rkt run --uuid-file-save=/var/lib/coreos/etcd-member-wrapper.uuid --port=2379-tcp:2379 --mount volume=dns,target=/etc/resolv.conf --volume dns,kind=host,source=/run/systemd/resolve/resolv.conf,readOnly=true --insecure-options=image docker://registry.opensource.zalan.do/teapot/etcd-proxy:master-2 -- {{ETCD_ENDPOINTS}}
-        ExecStop=-/usr/bin/rkt stop --uuid-file=/var/lib/coreos/etcd-member-wrapper.uuid
-
-        [Install]
-        WantedBy=multi-user.target
-
->>>>>>> a69a48f2
     - name: docker.service
       drop-ins:
         - name: 40-flannel.conf
