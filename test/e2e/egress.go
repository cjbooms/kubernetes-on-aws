/*
Copyright 2015 The Kubernetes Authors.
Licensed under the Apache License, Version 2.0 (the "License");
you may not use this file except in compliance with the License.
You may obtain a copy of the License at
    http://www.apache.org/licenses/LICENSE-2.0
Unless required by applicable law or agreed to in writing, software
distributed under the License is distributed on an "AS IS" BASIS,
WITHOUT WARRANTIES OR CONDITIONS OF ANY KIND, either express or implied.
See the License for the specific language governing permissions and
limitations under the License.
*/

package e2e

import (
	"fmt"
	"net"
	"time"

	. "github.com/onsi/ginkgo"
	. "github.com/onsi/gomega"

	metav1 "k8s.io/apimachinery/pkg/apis/meta/v1"
	"k8s.io/client-go/kubernetes"
	"k8s.io/kubernetes/test/e2e/framework"
)

var _ = framework.KubeDescribe("Static Egress creation", func() {
	f := framework.NewDefaultFramework("egress")
	var cs kubernetes.Interface
	BeforeEach(func() {
		cs = f.ClientSet
	})

	It("Should create valid static egress route [Egress] [Zalando]", func() {
		ips, err := net.LookupIP("readmyip.appspot.com")
		Expect(err).NotTo(HaveOccurred())

		knownCIDRs := []string{"216.58.192.0/19", "172.217.0.0/16"}
		nets := make([]*net.IPNet, 0, len(knownCIDRs))
		for _, cidr := range knownCIDRs {
			// ignore error since we know the input
			_, ipNet, _ := net.ParseCIDR(cidr)
			nets = append(nets, ipNet)
		}

		if !ipsInCIDRs(ips, nets) {
			Expect(fmt.Errorf("IPs %s of 'readmyip.appspot.com' are not in expected ranges: %s", ips, nets)).NotTo(HaveOccurred())
		}

		configmapName := "egress-test"
		ns := f.Namespace.Name

		labels := map[string]string{
			"egress": "static",
		}

		data := map[string]string{}

		for i, cidr := range knownCIDRs {
			data[fmt.Sprintf("readmyip.appspot.com-%d", i)] = cidr
		}

		// create Pod which finds out if it's public IP changes
		By("Creating a ping POD in namespace " + ns + " we are waiting for NAT gateway created and routes are populated")
		pingPod := createPingPod("ping", ns)
		defer func() {
			By("deleting the pod")
			defer GinkgoRecover()
			cs.CoreV1().Pods(ns).Delete(pingPod.Name, metav1.NewDeleteOptions(0))
			// don't care about POD deletion, because it should exit by itself
		}()
<<<<<<< HEAD
		_, err := cs.CoreV1().Pods(ns).Create(pingPod)
=======
		_, err = cs.Core().Pods(ns).Create(pingPod)
>>>>>>> 989762f5
		Expect(err).NotTo(HaveOccurred())
		framework.ExpectNoError(f.WaitForPodRunning(pingPod.Name))

		// ConfigMap
		By("Creating configmap " + configmapName + " in namespace " + ns)
		cmap := createConfigMap(configmapName, ns, labels, data)
		defer func() {
			By("deleting the configmap")
			defer GinkgoRecover()
			err2 := cs.CoreV1().ConfigMaps(ns).Delete(cmap.Name, metav1.NewDeleteOptions(0))
			Expect(err2).NotTo(HaveOccurred())
		}()
		_, err = cs.CoreV1().ConfigMaps(ns).Create(cmap)
		Expect(err).NotTo(HaveOccurred())

		// wait for egress route and NAT GWs ready and POD exit code 0 vs 2
		for {
			p, err := cs.CoreV1().Pods(ns).Get(pingPod.Name, metav1.GetOptions{})
			if err != nil {
				Expect(fmt.Errorf("Could not get POD %s", pingPod.Name)).NotTo(HaveOccurred())
				return
			}

			if p.Status.ContainerStatuses[0].State.Terminated == nil {
				time.Sleep(10 * time.Second)
				continue
			}

			switch n := p.Status.ContainerStatuses[0].State.Terminated.ExitCode; n {
			case 0:
				return
			case 2:
				// set error
				Expect(fmt.Errorf("failed to change public IP")).NotTo(HaveOccurred())
				return
			}
		}
	})
})

func ipsInCIDRs(ips []net.IP, cidrs []*net.IPNet) bool {
	for _, ip := range ips {
		for _, cidr := range cidrs {
			if cidr.Contains(ip) {
				return true
			}
		}
	}
	return false
}<|MERGE_RESOLUTION|>--- conflicted
+++ resolved
@@ -71,11 +71,7 @@
 			cs.CoreV1().Pods(ns).Delete(pingPod.Name, metav1.NewDeleteOptions(0))
 			// don't care about POD deletion, because it should exit by itself
 		}()
-<<<<<<< HEAD
-		_, err := cs.CoreV1().Pods(ns).Create(pingPod)
-=======
-		_, err = cs.Core().Pods(ns).Create(pingPod)
->>>>>>> 989762f5
+		_, err = cs.CoreV1().Pods(ns).Create(pingPod)
 		Expect(err).NotTo(HaveOccurred())
 		framework.ExpectNoError(f.WaitForPodRunning(pingPod.Name))
 
