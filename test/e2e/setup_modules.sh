#!/bin/bash

MOD_PATH="${MOD_PATH:-"../e2e_modules"}"

mkdir -p "$MOD_PATH"

<<<<<<< HEAD
git clone --branch v1.14.4 --depth=1 \
=======
git clone --branch v1.13.8 --depth=1 \
>>>>>>> 989762f5
    https://github.com/kubernetes/kubernetes.git "$MOD_PATH/kubernetes"

# setup go.mod
echo "module k8s.io/kubernetes" > "$MOD_PATH/kubernetes/go.mod"

# initialize go.mod for modules to they can be used in the main go.mod replace
# directives
modules=(
api
apiextensions-apiserver
apimachinery
apiserver
cli-runtime
client-go
cloud-provider
code-generator
csi-api
kube-aggregator
kube-controller-manager
kube-proxy
kube-scheduler
kubelet
metrics
sample-apiserver
sample-cli-plugin
sample-controller
)

for m in "${modules[@]}"; do
    echo "module k8s.io/$m" > "$MOD_PATH/kubernetes/staging/src/k8s.io/$m/go.mod"
done

# generate bindata
go get github.com/jteeuwen/go-bindata/go-bindata@6025e8de665b31fa74ab1a66f2cddd8c0abf887e
"$MOD_PATH/kubernetes/hack/generate-bindata.sh"<|MERGE_RESOLUTION|>--- conflicted
+++ resolved
@@ -4,11 +4,7 @@
 
 mkdir -p "$MOD_PATH"
 
-<<<<<<< HEAD
-git clone --branch v1.14.4 --depth=1 \
-=======
-git clone --branch v1.13.8 --depth=1 \
->>>>>>> 989762f5
+git clone --branch release-1.14 --depth=1 \
     https://github.com/kubernetes/kubernetes.git "$MOD_PATH/kubernetes"
 
 # setup go.mod
