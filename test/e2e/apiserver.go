/*
Copyright 2015 The Kubernetes Authors.
Licensed under the Apache License, Version 2.0 (the "License");
you may not use this file except in compliance with the License.
You may obtain a copy of the License at
    http://www.apache.org/licenses/LICENSE-2.0
Unless required by applicable law or agreed to in writing, software
distributed under the License is distributed on an "AS IS" BASIS,
WITHOUT WARRANTIES OR CONDITIONS OF ANY KIND, either express or implied.
See the License for the specific language governing permissions and
limitations under the License.
*/

/**
this component is purposed to tests webhooks in the apiserver
*/

package e2e

import (
	"fmt"
	"time"

	. "github.com/onsi/ginkgo"
	. "github.com/onsi/gomega"

	appsv1 "k8s.io/api/apps/v1"
	metav1 "k8s.io/apimachinery/pkg/apis/meta/v1"
	"k8s.io/apimachinery/pkg/labels"
	"k8s.io/client-go/kubernetes"
	"k8s.io/kubernetes/test/e2e/framework"
)

var _ = framework.KubeDescribe("API Server webhook tests", func() {
	f := framework.NewDefaultFramework("zalando-kube-api-server")
	var cs kubernetes.Interface

	BeforeEach(func() {
		cs = f.ClientSet
	})

	It("Should create deployment with compliant image [Image-Webhook] [Compliant] [Zalando]", func() {
		tag := "bc1a6fe"

		nameprefix := "image-policy-webhook-test-compliant"
		podname := fmt.Sprintf("image-webhook-policy-test-pod-%s", tag)
		var replicas int32 = 2
		ns := f.Namespace.Name

		By("Creating deployment " + nameprefix + " in namespace " + ns)

		deployment := createImagePolicyWebhookTestDeployment(nameprefix+"-", ns, tag, podname, replicas)
<<<<<<< HEAD
		_, err := cs.ExtensionsV1beta1().Deployments(ns).Create(deployment)
		defer func() {
			By(fmt.Sprintf("Delete a compliant deployment: %s", deployment.Name))
			defer GinkgoRecover()
			err := cs.Extensions().Deployments(ns).Delete(deployment.Name, metav1.NewDeleteOptions(0))
=======
		_, err := cs.AppsV1().Deployments(ns).Create(deployment)
		defer func() {
			By(fmt.Sprintf("Delete a compliant deployment: %s", deployment.Name))
			defer GinkgoRecover()
			err := cs.AppsV1().Deployments(ns).Delete(deployment.Name, metav1.NewDeleteOptions(0))
>>>>>>> 59b28dc6
			Expect(err).NotTo(HaveOccurred())
		}()
		Expect(err).NotTo(HaveOccurred())
		label := map[string]string{
			"app": podname,
		}
		labelSelector := labels.SelectorFromSet(labels.Set(label))
		err = framework.WaitForDeploymentWithCondition(cs, ns, deployment.Name, "MinimumReplicasAvailable", appsv1.DeploymentAvailable)
		Expect(err).NotTo(HaveOccurred())
		_, err = framework.WaitForPodsWithLabelRunningReady(cs, ns, labelSelector, int(replicas), 1*time.Minute)
		Expect(err).NotTo(HaveOccurred())
	})

	It("Should not allow deployment using not trusted image [Image-Webhook] [Non-Compliant] [Zalando]", func() {
		tag := "bc1a6fe-nottrusted2"

		nameprefix := "image-policy-webhook-test-non-compliant"
		podname := fmt.Sprintf("image-webhook-policy-test-pod-%s", tag)
		var replicas int32 = 1
		ns := f.Namespace.Name

		By("Creating deployment " + nameprefix + " in namespace " + ns)

		deployment := createImagePolicyWebhookTestDeployment(nameprefix+"-", ns, tag, podname, replicas)
		_, err := cs.AppsV1().Deployments(ns).Create(deployment)
		Expect(err).NotTo(HaveOccurred())
		defer func() {
			By(fmt.Sprintf("Delete a compliant deployment: %s", deployment.Name))
			defer GinkgoRecover()
<<<<<<< HEAD
			err := cs.Extensions().Deployments(ns).Delete(deployment.Name, metav1.NewDeleteOptions(0))
=======
			err := cs.AppsV1().Deployments(ns).Delete(deployment.Name, metav1.NewDeleteOptions(0))
>>>>>>> 59b28dc6
			Expect(err).NotTo(HaveOccurred())
		}()
		err = framework.WaitForDeploymentWithCondition(cs, ns, deployment.Name, "FailedCreate", appsv1.DeploymentReplicaFailure)
		Expect(err).NotTo(HaveOccurred())
	})
})<|MERGE_RESOLUTION|>--- conflicted
+++ resolved
@@ -50,21 +50,8 @@
 		By("Creating deployment " + nameprefix + " in namespace " + ns)
 
 		deployment := createImagePolicyWebhookTestDeployment(nameprefix+"-", ns, tag, podname, replicas)
-<<<<<<< HEAD
-		_, err := cs.ExtensionsV1beta1().Deployments(ns).Create(deployment)
-		defer func() {
-			By(fmt.Sprintf("Delete a compliant deployment: %s", deployment.Name))
-			defer GinkgoRecover()
-			err := cs.Extensions().Deployments(ns).Delete(deployment.Name, metav1.NewDeleteOptions(0))
-=======
 		_, err := cs.AppsV1().Deployments(ns).Create(deployment)
-		defer func() {
-			By(fmt.Sprintf("Delete a compliant deployment: %s", deployment.Name))
-			defer GinkgoRecover()
-			err := cs.AppsV1().Deployments(ns).Delete(deployment.Name, metav1.NewDeleteOptions(0))
->>>>>>> 59b28dc6
-			Expect(err).NotTo(HaveOccurred())
-		}()
+		defer deleteDeployment(cs, ns, deployment)
 		Expect(err).NotTo(HaveOccurred())
 		label := map[string]string{
 			"app": podname,
@@ -92,11 +79,7 @@
 		defer func() {
 			By(fmt.Sprintf("Delete a compliant deployment: %s", deployment.Name))
 			defer GinkgoRecover()
-<<<<<<< HEAD
-			err := cs.Extensions().Deployments(ns).Delete(deployment.Name, metav1.NewDeleteOptions(0))
-=======
 			err := cs.AppsV1().Deployments(ns).Delete(deployment.Name, metav1.NewDeleteOptions(0))
->>>>>>> 59b28dc6
 			Expect(err).NotTo(HaveOccurred())
 		}()
 		err = framework.WaitForDeploymentWithCondition(cs, ns, deployment.Name, "FailedCreate", appsv1.DeploymentReplicaFailure)
