package e2e

import (
	"bytes"
	"crypto/tls"
	"fmt"
	"io"
	"log"
	"net"
	"net/http"
	"net/url"
	"time"

	"k8s.io/apimachinery/pkg/api/resource"
	"k8s.io/apimachinery/pkg/util/wait"
	"k8s.io/client-go/kubernetes"
	"k8s.io/kubernetes/test/e2e/framework"

	zv1 "github.com/mikkeloscar/kube-aws-iam-controller/pkg/apis/zalando.org/v1"
	appsv1 "k8s.io/api/apps/v1"
	corev1 "k8s.io/api/core/v1"
	v1 "k8s.io/api/core/v1"
	"k8s.io/api/networking/v1beta1"
	metav1 "k8s.io/apimachinery/pkg/apis/meta/v1"
	"k8s.io/apimachinery/pkg/util/intstr"
	"k8s.io/apimachinery/pkg/util/uuid"
)

func createIngress(name, hostname, namespace string, label map[string]string, port int) *v1beta1.Ingress {
	return &v1beta1.Ingress{
		ObjectMeta: metav1.ObjectMeta{
			Name:      name + string(uuid.NewUUID()),
			Namespace: namespace,
			Labels:    label,
		},
		Spec: v1beta1.IngressSpec{
			Rules: []v1beta1.IngressRule{
				{
					Host: hostname,
					IngressRuleValue: v1beta1.IngressRuleValue{
						HTTP: &v1beta1.HTTPIngressRuleValue{
							Paths: []v1beta1.HTTPIngressPath{
								{
									Path: "/",
									Backend: v1beta1.IngressBackend{
										ServiceName: name,
										ServicePort: intstr.FromInt(port),
									},
								},
							},
						},
					},
				},
			},
		},
	}
}

func updateIngress(name, namespace, hostname, svcName, path string, labels, annotations map[string]string, port int) *v1beta1.Ingress {
	return &v1beta1.Ingress{
		ObjectMeta: metav1.ObjectMeta{
			Name:        name,
			Namespace:   namespace,
			Labels:      labels,
			Annotations: annotations,
		},
		Spec: v1beta1.IngressSpec{
			Rules: []v1beta1.IngressRule{
				{
					Host: hostname,
					IngressRuleValue: v1beta1.IngressRuleValue{
						HTTP: &v1beta1.HTTPIngressRuleValue{
							Paths: []v1beta1.HTTPIngressPath{
								{
									Path: path,
									Backend: v1beta1.IngressBackend{
										ServiceName: svcName,
										ServicePort: intstr.FromInt(port),
									},
								},
							},
						},
					},
				},
			},
		},
	}
}

func addHostIngress(ing *v1beta1.Ingress, hostnames ...string) *v1beta1.Ingress {
	addRules := []v1beta1.IngressRule{}
	origRules := ing.Spec.Rules

	for _, hostname := range hostnames {
		for _, rule := range origRules {
			r := rule
			r.Host = hostname
			addRules = append(addRules, r)
		}
	}
	ing.Spec.Rules = append(origRules, addRules...)
	return ing
}

func addPathIngress(ing *v1beta1.Ingress, path string, backend v1beta1.IngressBackend) *v1beta1.Ingress {
	addRules := []v1beta1.IngressRule{}
	origRules := ing.Spec.Rules

	for _, rule := range origRules {
		r := rule
		r.Host = rule.Host
		origPaths := r.IngressRuleValue.HTTP.Paths
		origPaths = append(origPaths, v1beta1.HTTPIngressPath{
			Path:    path,
			Backend: backend,
		})
		r.IngressRuleValue.HTTP.Paths = origPaths
		addRules = append(addRules, r)
	}
	ing.Spec.Rules = addRules
	return ing
}

func changePathIngress(ing *v1beta1.Ingress, path string) *v1beta1.Ingress {
	return updateIngress(
		ing.ObjectMeta.Name,
		ing.ObjectMeta.Namespace,
		ing.Spec.Rules[0].Host,
		ing.Spec.Rules[0].IngressRuleValue.HTTP.Paths[0].Backend.ServiceName,
		path,
		ing.ObjectMeta.Labels,
		ing.ObjectMeta.Annotations,
		ing.Spec.Rules[0].IngressRuleValue.HTTP.Paths[0].Backend.ServicePort.IntValue(),
	)
}

func createNginxDeployment(nameprefix, namespace string, label map[string]string, port, replicas int32) *appsv1.Deployment {
	zero := int64(0)
	return &appsv1.Deployment{
		ObjectMeta: metav1.ObjectMeta{
			Name:      nameprefix + string(uuid.NewUUID()),
			Namespace: namespace,
			Labels:    label,
		},
		Spec: appsv1.DeploymentSpec{
			Replicas: &replicas,
			Selector: &metav1.LabelSelector{MatchLabels: label},
			Template: v1.PodTemplateSpec{
				ObjectMeta: metav1.ObjectMeta{
					Labels: label,
				},
				Spec: v1.PodSpec{
					TerminationGracePeriodSeconds: &zero,
					Containers: []v1.Container{
						{
							Name:  "nginx",
							Image: "nginx:latest",
							Ports: []v1.ContainerPort{
								{
									Name:          "http",
									ContainerPort: port,
								},
							},
						},
					},
				},
			},
		},
	}
}

func createNginxPod(nameprefix, namespace string, labels map[string]string, port int) *v1.Pod {
	return &v1.Pod{
		TypeMeta: metav1.TypeMeta{
			Kind:       "Pod",
			APIVersion: "v1",
		},
		ObjectMeta: metav1.ObjectMeta{
			Name:      nameprefix + string(uuid.NewUUID()),
			Namespace: namespace,
			Labels:    labels,
		},
		Spec: v1.PodSpec{
			Containers: []v1.Container{
				{
					Name:  "nginx",
					Image: "nginx:latest",
					Ports: []v1.ContainerPort{
						{
							Name:          "http",
							ContainerPort: int32(port),
						},
					},
				},
			},
		},
	}
}

func createPingPod(nameprefix, namespace string) *v1.Pod {
	return &v1.Pod{
		TypeMeta: metav1.TypeMeta{
			Kind:       "Pod",
			APIVersion: "v1",
		},
		ObjectMeta: metav1.ObjectMeta{
			Name:      nameprefix + string(uuid.NewUUID()),
			Namespace: namespace,
		},
		Spec: v1.PodSpec{
			Containers: []v1.Container{
				{
					Name:  "check-change-myip",
					Image: "registry.opensource.zalan.do/teapot/check-change-myip:master-2",
				},
			},
			RestartPolicy: v1.RestartPolicyNever,
		},
	}
}

func createConfigMap(name, namespace string, labels, data map[string]string) *v1.ConfigMap {
	return &v1.ConfigMap{
		TypeMeta: metav1.TypeMeta{
			Kind:       "ConfigMap",
			APIVersion: "v1",
		},
		ObjectMeta: metav1.ObjectMeta{
			Name:      name,
			Namespace: namespace,
			Labels:    labels,
		},
		Data: data,
	}
}

func createAWSCLIPod(nameprefix, namespace, s3Bucket string) *v1.Pod {
	return &v1.Pod{
		TypeMeta: metav1.TypeMeta{
			Kind:       "Pod",
			APIVersion: "v1",
		},
		ObjectMeta: metav1.ObjectMeta{
			Name:      nameprefix + string(uuid.NewUUID()),
			Namespace: namespace,
		},
		Spec: v1.PodSpec{
			Containers: []v1.Container{
				{
					Name:    "aws-cli",
					Image:   "alpine:3.9",
					Command: []string{"/bin/sh", "-c"},
					Args: []string{
						fmt.Sprintf(`
apk add -U py-pip;
pip install awscli;
aws s3 ls s3://%s`, s3Bucket),
					},
				},
			},
			RestartPolicy: v1.RestartPolicyNever,
		},
	}
}

func createAWSIAMPod(nameprefix, namespace, s3Bucket string) *v1.Pod {
	pod := createAWSCLIPod(nameprefix, namespace, s3Bucket)
	pod.Spec.Containers[0].Env = []v1.EnvVar{
		{
			Name:  "AWS_SHARED_CREDENTIALS_FILE",
			Value: "/meta/aws-iam/credentials.process",
		},
	}
	pod.Spec.Containers[0].VolumeMounts = []v1.VolumeMount{
		{
			Name:      "aws-iam-credentials",
			MountPath: "/meta/aws-iam",
			ReadOnly:  true,
		},
	}
	pod.Spec.Volumes = []v1.Volume{
		{
			Name: "aws-iam-credentials",
			VolumeSource: v1.VolumeSource{
				Secret: &v1.SecretVolumeSource{
					SecretName: "aws-iam-test",
				},
			},
		},
	}
	return pod
}

func createAWSIAMRole(name, namespace, role string) *zv1.AWSIAMRole {
	return &zv1.AWSIAMRole{
		ObjectMeta: metav1.ObjectMeta{
			Name:      name,
			Namespace: namespace,
		},
		Spec: zv1.AWSIAMRoleSpec{
			RoleReference:       role,
			RoleSessionDuration: 3600,
		},
	}
}

func createNginxDeploymentWithHostNetwork(nameprefix, namespace, serviceAccount string, label map[string]string, port, replicas int32) *appsv1.Deployment {
	zero := int64(0)
	return &appsv1.Deployment{
		ObjectMeta: metav1.ObjectMeta{
			Name:      nameprefix + string(uuid.NewUUID()),
			Namespace: namespace,
			Labels:    label,
		},
		Spec: appsv1.DeploymentSpec{
			Replicas: &replicas,
			Selector: &metav1.LabelSelector{MatchLabels: label},
			Template: v1.PodTemplateSpec{
				ObjectMeta: metav1.ObjectMeta{
					Labels: label,
				},
				Spec: v1.PodSpec{
					HostNetwork:                   true,
					ServiceAccountName:            serviceAccount,
					TerminationGracePeriodSeconds: &zero,
					Containers: []v1.Container{
						{
							Name:  "nginx",
							Image: "nginx:latest",
							Ports: []v1.ContainerPort{
								{
									Name:          "http",
									ContainerPort: port,
									HostPort:      port,
								},
							},
						},
					},
				},
			},
		},
	}
}

func createSkipperBackendDeployment(nameprefix, namespace, route string, label map[string]string, port, replicas int32) *appsv1.Deployment {
	return &appsv1.Deployment{
		ObjectMeta: metav1.ObjectMeta{
			Name:      nameprefix + string(uuid.NewUUID()),
			Namespace: namespace,
			Labels:    label,
		},
		Spec: appsv1.DeploymentSpec{
			Replicas: &replicas,
			Selector: &metav1.LabelSelector{MatchLabels: label},
			Template: corev1.PodTemplateSpec{
				ObjectMeta: metav1.ObjectMeta{
					Labels: label,
				},
				Spec: corev1.PodSpec{
					Containers: []corev1.Container{
						{
							Name:  "skipper",
							Image: "registry.opensource.zalan.do/pathfinder/skipper:v0.10.203",
							Args: []string{
								"skipper",
								"-inline-routes",
								route,
							},
							Ports: []corev1.ContainerPort{
								{
									Name:          "http",
									ContainerPort: port,
								},
							},
							Resources: corev1.ResourceRequirements{
								Limits: map[corev1.ResourceName]resource.Quantity{
									corev1.ResourceCPU:    resource.MustParse("100m"),
									corev1.ResourceMemory: resource.MustParse("250Mi"),
								},
								Requests: map[corev1.ResourceName]resource.Quantity{
									corev1.ResourceCPU:    resource.MustParse("100m"),
									corev1.ResourceMemory: resource.MustParse("250Mi"),
								},
							},
						},
					},
				},
			},
		},
	}
}

func createServiceAccount(namespace, serviceAccount string) *v1.ServiceAccount {
	trueValue := true
	return &v1.ServiceAccount{
		TypeMeta: metav1.TypeMeta{
			Kind:       "ServiceAccount",
			APIVersion: "v1",
		},
		ObjectMeta: metav1.ObjectMeta{
			Name:      serviceAccount,
			Namespace: namespace,
		},
		AutomountServiceAccountToken: &trueValue,
	}

}

func createNginxPodWithHostNetwork(namespace, serviceAccount string, label map[string]string, port int32) *v1.Pod {
	return &v1.Pod{
		TypeMeta: metav1.TypeMeta{
			Kind:       "Pod",
			APIVersion: "v1",
		},
		ObjectMeta: metav1.ObjectMeta{
			Name:      "psp-test-" + string(uuid.NewUUID()),
			Namespace: namespace,
			Labels:    label,
		},
		Spec: v1.PodSpec{
			HostNetwork:        true,
			ServiceAccountName: serviceAccount,
			Containers: []v1.Container{
				{
					Name:  "nginx",
					Image: "nginx:latest",
					Ports: []v1.ContainerPort{
						{
							Name:          "http",
							ContainerPort: port,
							HostPort:      port,
						},
					},
				},
			},
		},
	}
}

func createServiceTypeClusterIP(serviceName string, labels map[string]string, port, targetPort int) *v1.Service {
	return &v1.Service{
		ObjectMeta: metav1.ObjectMeta{
			Name:   serviceName,
			Labels: labels,
		},
		Spec: v1.ServiceSpec{
			Type:     v1.ServiceTypeClusterIP,
			Selector: labels,
			Ports: []v1.ServicePort{{
				Port:       int32(port),
				TargetPort: intstr.FromInt(targetPort),
			}},
		},
	}
}

func createServiceTypeLoadbalancer(serviceName, hostName string, labels map[string]string, port int) *v1.Service {
	return &v1.Service{
		ObjectMeta: metav1.ObjectMeta{
			Name: serviceName,
			Annotations: map[string]string{
				externalDNSAnnotation: hostName,
			},
		},
		Spec: v1.ServiceSpec{
			Type:     v1.ServiceTypeLoadBalancer,
			Selector: labels,
			Ports: []v1.ServicePort{{
				Port:       int32(port),
				TargetPort: intstr.FromInt(port),
			}},
		},
	}
}

func waitForSuccessfulResponse(hostname string, timeout time.Duration) error {
	client := http.Client{
		Transport: &http.Transport{},
		Timeout:   10 * time.Second,
	}

	url, err := url.Parse(hostname)
	if err != nil {
		return err
	}

	url.Scheme = "http"

	host := url.String()

	req, err := http.NewRequest("GET", host, nil)
	if err != nil {
		return err
	}

	timeoutEnd := time.Now().UTC().Add(timeout)

	for time.Now().UTC().Before(timeoutEnd) {
		resp, err := client.Do(req)
		if err != nil {
			time.Sleep(10 * time.Second)
			continue
		}
		defer resp.Body.Close()

		if resp.StatusCode == http.StatusOK {
			return nil
		}
	}

	return fmt.Errorf("%s was not reachable after %s", host, timeout)
}

func isRedirect(code int) bool {
	return code >= 300 && code <= 399
}

func isSuccess(code int) bool {
	return code == http.StatusOK
}

func isNotFound(code int) bool {
	return code == http.StatusNotFound
}

func waitForResponse(hostname, scheme string, timeout time.Duration, expectedCode func(int) bool, insecure bool) error {
	localTimeout := 10 * time.Second
	if timeout < localTimeout {
		localTimeout = timeout
	}
	url, err := url.Parse(hostname)
	if err != nil {
		return err
	}

	url.Scheme = scheme

	host := url.String()

	req, err := http.NewRequest("GET", host, nil)
	if err != nil {
		return err
	}

	timeoutEnd := time.Now().UTC().Add(timeout)

	for time.Now().UTC().Before(timeoutEnd) {
		t := &http.Transport{}
		if insecure {
			t = &http.Transport{TLSClientConfig: &tls.Config{InsecureSkipVerify: true}}
		}
		client := http.Client{
			Transport: t,
			Timeout:   localTimeout,
			CheckRedirect: func(r *http.Request, via []*http.Request) error {
				return http.ErrUseLastResponse
			},
		}

		resp, err := client.Do(req)
		if err != nil {
			time.Sleep(localTimeout)
			continue
		}
		defer resp.Body.Close()

		if expectedCode(resp.StatusCode) {
			return nil
		}
	}

	return fmt.Errorf("%s was not reachable after %s", host, timeout)
}

func waitForReplicas(deploymentName, namespace string, kubeClient kubernetes.Interface, timeout time.Duration, desiredReplicas int) {
	interval := 20 * time.Second
	err := wait.PollImmediate(interval, timeout, func() (bool, error) {
		deployment, err := kubeClient.AppsV1().Deployments(namespace).Get(deploymentName, metav1.GetOptions{})
		if err != nil {
			framework.Failf("Failed to get replication controller %s: %v", deployment, err)
		}
		replicas := int(deployment.Status.ReadyReplicas)
		framework.Logf("waiting for %d replicas (current: %d)", desiredReplicas, replicas)
		return replicas == desiredReplicas, nil // Expected number of replicas found. Exit.
	})
	if err != nil {
		framework.Failf("Timeout waiting %v for %v replicas", timeout, desiredReplicas)
	}
}

/** needed for image webhook policy tests: */

func createImagePolicyWebhookTestDeployment(nameprefix, namespace, tag, podname string, replicas int32) *appsv1.Deployment {
	zero := int64(0)
	return &appsv1.Deployment{
		ObjectMeta: metav1.ObjectMeta{
			Name:      nameprefix + string(uuid.NewUUID()),
			Namespace: namespace,
			Labels:    map[string]string{},
		},
		Spec: appsv1.DeploymentSpec{
			Replicas: &replicas,
			Selector: &metav1.LabelSelector{
				MatchLabels: map[string]string{
					"app": podname,
				},
			},
			Template: v1.PodTemplateSpec{
				ObjectMeta: metav1.ObjectMeta{
					Labels: map[string]string{
						"app": podname,
					},
				},
				Spec: v1.PodSpec{
					TerminationGracePeriodSeconds: &zero,
					Containers: []v1.Container{
						{
							Name:  "image-policy-webhook-test",
							Image: fmt.Sprintf("registry.opensource.zalan.do/teapot/image-policy-webhook-test:%s", tag),
						},
					},
				},
			},
		},
	}
}

func createVegetaDeployment(hostPath string, rate int) *appsv1.Deployment {
	replicas := int32(1)
	cmd := fmt.Sprintf("echo 'GET https://%s' | vegeta attack -rate=%d", hostPath, rate)

	name := "example-app-vegeta"
	labels := map[string]string{
		"application": name,
	}
	return &appsv1.Deployment{
		ObjectMeta: metav1.ObjectMeta{
			Name:   name,
			Labels: labels,
		},
		Spec: appsv1.DeploymentSpec{
			Replicas: &replicas,
			Selector: &metav1.LabelSelector{
				MatchLabels: labels,
			},
			Template: corev1.PodTemplateSpec{
				ObjectMeta: metav1.ObjectMeta{
					Labels: labels,
				},
				Spec: corev1.PodSpec{
					Containers: []corev1.Container{
						{
							Name:    name,
							Image:   "peterevans/vegeta",
							Command: []string{"sh", "-c"},
							Args:    []string{cmd},
							Resources: corev1.ResourceRequirements{
								Limits: map[corev1.ResourceName]resource.Quantity{
									corev1.ResourceMemory: resource.MustParse("100Mi"),
								},
								Requests: map[corev1.ResourceName]resource.Quantity{
									corev1.ResourceCPU:    resource.MustParse("100m"),
									corev1.ResourceMemory: resource.MustParse("100Mi"),
								},
							},
						},
					},
				},
			},
		},
	}
}

<<<<<<< HEAD
=======
func deleteDeployment(cs kubernetes.Interface, ns string, deployment *appsv1.Deployment) {
	By(fmt.Sprintf("Delete a compliant deployment: %s", deployment.Name))
	defer GinkgoRecover()
	err := cs.AppsV1().Deployments(ns).Delete(deployment.Name, metav1.NewDeleteOptions(0))
	Expect(err).NotTo(HaveOccurred())
}

>>>>>>> 59b28dc6
func createHTTPRoundTripper() (http.RoundTripper, chan<- struct{}) {
	tr := &http.Transport{
		DialContext: (&net.Dialer{
			Timeout:   5 * time.Second,
			KeepAlive: 30 * time.Second,
			DualStack: true,
		}).DialContext,
		TLSHandshakeTimeout: 5 * time.Second,
		IdleConnTimeout:     5 * time.Second,
	}
	ch := make(chan struct{})
	go func(transport *http.Transport, quit <-chan struct{}) {
		for {
			select {
			case <-time.After(3 * time.Second):
				transport.CloseIdleConnections()
			case <-quit:
				return
			}
		}
	}(tr, ch)
	return tr, ch
}

func getAndWaitResponse(rt http.RoundTripper, req *http.Request, timeout time.Duration, expectedStatusCode int) (resp *http.Response, err error) {
	d := 1 * time.Second
	if timeout < d {
		d = timeout - 1
	}
	timeoutCH := make(chan struct{})
	go func() {
		time.Sleep(timeout)
		timeoutCH <- struct{}{}
	}()

	for {
		resp, err = rt.RoundTrip(req)
		if err == nil && resp.StatusCode == expectedStatusCode {
			return
		}
		if err != nil {
			log.Printf("Failed to do rountrip: %v", err)
		}

		select {
		case <-timeoutCH:
			log.Printf("timeout to GET %s", req.URL)
			return
		case <-time.After(d):
			log.Printf("retry to GET %s", req.URL)
			continue
		}
	}
}

func getBody(resp *http.Response) (string, error) {
	defer resp.Body.Close()
	if resp.StatusCode >= 400 {
		return "", fmt.Errorf("response code from backend: %d", resp.StatusCode)
	}
	b := make([]byte, 0, 1024)
	buf := bytes.NewBuffer(b)
	if _, err := io.Copy(buf, resp.Body); err != nil {
		return "", fmt.Errorf("failed to copy body: %v", err)
	}
	return buf.String(), nil
}<|MERGE_RESOLUTION|>--- conflicted
+++ resolved
@@ -10,6 +10,9 @@
 	"net/http"
 	"net/url"
 	"time"
+
+	. "github.com/onsi/ginkgo"
+	. "github.com/onsi/gomega"
 
 	"k8s.io/apimachinery/pkg/api/resource"
 	"k8s.io/apimachinery/pkg/util/wait"
@@ -671,8 +674,6 @@
 	}
 }
 
-<<<<<<< HEAD
-=======
 func deleteDeployment(cs kubernetes.Interface, ns string, deployment *appsv1.Deployment) {
 	By(fmt.Sprintf("Delete a compliant deployment: %s", deployment.Name))
 	defer GinkgoRecover()
@@ -680,7 +681,6 @@
 	Expect(err).NotTo(HaveOccurred())
 }
 
->>>>>>> 59b28dc6
 func createHTTPRoundTripper() (http.RoundTripper, chan<- struct{}) {
 	tr := &http.Transport{
 		DialContext: (&net.Dialer{
